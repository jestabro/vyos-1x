--- conflicted
+++ resolved
@@ -234,11 +234,7 @@
                 Warning(f'rule "{rule}" interface "{config["inbound_interface"]}" does not exist on this system')
 
             if not dict_search('translation.address', config) and not dict_search('translation.port', config) and not dict_search('translation.redirect.port', config):
-<<<<<<< HEAD
                 if 'exclude' not in config and 'backend' not in config['load_balance']:
-=======
-                if 'exclude' not in config:
->>>>>>> df33f450
                     raise ConfigError(f'{err_msg} translation requires address and/or port')
 
             # common rule verification
